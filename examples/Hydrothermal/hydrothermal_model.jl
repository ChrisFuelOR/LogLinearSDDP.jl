# This Source Code Form is subject to the terms of the Mozilla Public
# License, v. 2.0. If a copy of the MPL was not distributed with this
# file, You can obtain one at http://mozilla.org/MPL/2.0/.

# Copyright (c) 2023 Christian Fuellner <christian.fuellner@kit.edu>
################################################################################

import SDDP
import Gurobi
import JuMP
import LogLinearSDDP
import Infiltrator
import Revise
import DataFrames
import DataFramesMeta
import CSV
import Random

struct Generator
    name::String
    cost::Float64 # in $/MWh
    min_gen::Float64 # in MWmonth
    max_gen::Float64 # in MWmonth
    system::Int 
end

struct Reservoir
    system::Int
    name::String
    max_gen::Float64 # in MWmonth
    max_level::Float64 # in MWmonth
    init_level::Float64 # in MWmonth
end


""" 
This long-term hydrothermal model covers a simplified version of the Brazilian power system, which is represented by 5 subsystems with 95 thermal generators and 4 energy equivalent reservoirs.
Among others, this model was analyzed in 
 > Shapiro et al. (2013): Risk neutral and risk averse Stochastic Dual Dynamic Programming method
 > Löhndorf and Shapiro (2019): Modeling time-dependent randomness in stochastic dual dynamic programming.

The data for this problem was provided by Nils Löhndorf.
"""

function model_definition(ar_process::LogLinearSDDP.AutoregressiveProcess, problem_params::LogLinearSDDP.ProblemParams, algo_params::LogLinearSDDP.AlgoParams)

    demand = CSV.read("demand.csv", DataFrames.DataFrame, header=false, delim=";")
    DataFrames.rename!(demand, [:t, Symbol(1), Symbol(2), Symbol(3), Symbol(4), Symbol(5)])
    
    num_of_sys = 5
    #1: SUDESTE (SE), 2: SUL (S), 3: NORDESTE (NE), 4: NORTE (N), 5: artificial for interconnections

    reservoirs = [
        Reservoir(1, "SUDESTE", 45414.3, 200717.6, 59419.3),
        Reservoir(2, "SUL", 13081.5, 19617.2, 5874.9),
        Reservoir(3, "NORDESTE", 9900.9, 51806.1, 12859.2),
        Reservoir(4, "NORTE", 7629.9, 12744.9, 5271.5),
    ]

    generators = [
        Generator("ANGRA 1", 21.49, 520.0, 657.0, 1), 
        Generator("ANGRA 2", 18.96, 1080.0, 1350.0, 1), 
        Generator("CARIOBA", 937, 0.0, 36.0, 1), 
        Generator("CCBS_L", 194.79, 59.3, 250.0, 1), 
        Generator("CCBS_TC", 222.22, 27.1, 250.0, 1), 
        Generator("COCAL", 140.58, 0.0, 28.0, 1), 
        Generator("CUIABA G CC", 6.27, 0.0, 529.0, 1), 
        Generator("DAIA", 505.92, 0.0, 44.0, 1), 
        Generator("DO ATLAN_CSA", 0.01, 219.8, 255.0, 1), 
        Generator("DO ATLANTICO", 112.46, 200.0, 235.0, 1), 
        Generator("EBOLT_L", 159.97, 0.0, 386.0, 1), 
        Generator("EBOLT_TC", 250.87, 0.0, 386.0, 1), 
        Generator("GOIANIA II", 550.66, 0.0, 145.0, 1), 
        Generator("IBIRITERMO", 188.89, 0.0, 226.0, 1), 
        Generator("IGARAPE", 645.3, 0.0, 131.0, 1), 
        Generator("JUIZ DE FORA", 150, 0.0, 87.0, 1), 
        Generator("LINHARES", 145.68, 0.0, 204.0, 1), 
        Generator("MACAE_L", 274.54, 0.0, 923.0, 1), 
        Generator("MACAE_TC", 253.83, 0.0, 923.0, 1), 
        Generator("NORTEFLU-1", 37.8, 400.0, 400.0, 1), 
        Generator("NORTEFLU-2", 51.93, 0.0, 100.0, 1), 
        Generator("NORTEFLU-3", 90.69, 0.0, 200.0, 1), 
        Generator("NORTEFLU-4", 131.68, 0.0, 169.0, 1), 
        Generator("NOVA PIRAT", 317.98, 0.0, 386.0, 1), 
        Generator("PIE-RP", 152.8, 0.0, 28.0, 1), 
        Generator("PIRAT.12 G", 470.34, 0.0, 200.0, 1), 
        Generator("PIRAT.34 VAP", 317.98, 0.0, 272.0, 1), 
        Generator("R.SILVEIRA", 523.35, 0.0, 30.0, 1), 
        Generator("ST.CRUZ 12", 730.54, 0.0, 168.0, 1), 
        Generator("ST.CRUZ 34", 310.41, 0.0, 440.0, 1), 
        Generator("ST.CRUZ N.DI", 730.54, 0.0, 400.0, 1), 
        Generator("T LAGOAS_L", 101.33, 0.0, 258.0, 1), 
        Generator("T LAGOAS_T", 140.34, 0.0, 258.0, 1), 
        Generator("T LAGOAS_TC", 292.49, 0.0, 258.0, 1), 
        Generator("T.NORTE 1", 610.33, 0.0, 64.0, 1), 
        Generator("T.NORTE 2", 487.56, 0.0, 340.0, 1), 
        Generator("TERMORIO_L", 122.65, 71.7, 1058.0, 1), 
        Generator("TERMORIO_TC", 214.48, 28.8, 1058.0, 1), 
        Generator("UTE BRASILIA", 1047.38, 0.0, 10.0, 1), 
        Generator("UTE SOL", 0.01, 133.0, 197.0, 1), 
        Generator("VIANA", 329.57, 0.0, 175.0, 1), 
        Generator("W.ARJONA", 197.85, 0.0, 206.0, 1), 
        Generator("XAVANTES", 733.54, 0.0, 54.0, 1), 
        Generator("ALEGRETE", 564.57, 0.0, 66.0, 2), 
        Generator("ARAUC_FIC", 219, 0.0, 485.0, 2), 
        Generator("ARAUCARIA", 219, 0.0, 485.0, 2), 
        Generator("CANDIOTA 3", 50.47, 210.0, 350.0, 2), 
        Generator("CANOAS", 541.93, 0.0, 161.0, 2),
        Generator("CHARQUEADAS", 154.1, 27.0, 72.0, 2), 
        Generator("CISFRAMA", 180.51, 0.0, 4.0, 2), 
        Generator("FIGUEIRA", 218.77, 9.6, 20.0, 2), 
        Generator("J.LACERDA A1", 189.54, 25.0, 100.0, 2), 
        Generator("J.LACERDA A2", 143.04, 79.5, 132.0, 2), 
        Generator("J.LACERDA B", 142.86, 147.5, 262.0, 2), 
        Generator("J.LACERDA C", 116.9, 228.0, 363.0, 2), 
        Generator("NUTEPA", 780, 0.0, 24.0, 2), 
        Generator("P.MEDICI A", 115.9, 49.7, 126.0, 2), 
        Generator("P.MEDICI B", 115.9, 105.0, 320.0, 2), 
        Generator("S.JERONIMO", 248.31, 5.0, 20.0, 2), 
        Generator("URUGUAIANA", 141.18, 0.0, 640.0, 2), 
        Generator("ALTOS", 464.64, 0.0, 13.0, 3), 
        Generator("ARACATI", 464.64, 0.0, 11.0, 3), 
        Generator("BAHIA I", 455.13, 0.0, 32.0, 3), 
        Generator("BATURITE", 464.64, 0.0, 11.0, 3), 
        Generator("CAMACARI D/G", 834.35, 0.7, 347.0, 3), 
        Generator("CAMACARI MI", 509.86, 0.0, 152.0, 3), 
        Generator("CAMACARI PI", 509.86, 0.0, 150.0, 3), 
        Generator("CAMPO MAIOR", 464.64, 0.0, 13.0, 3), 
        Generator("CAUCAIA", 464.64, 0.0, 15.0, 3), 
        Generator("CEARA_L", 185.09, 0.0, 220.0, 3), 
        Generator("CEARA_TC", 492.29, 0.0, 220.0, 3), 
        Generator("CRATO", 464.64, 0.0, 13.0, 3), 
        Generator("ENGUIA PECEM", 464.64, 0.0, 15.0, 3), 
        Generator("FAFEN", 188.15, 0.0, 138.0, 3), 
        Generator("FORTALEZA", 82.34, 223.0, 347.0, 3), 
        Generator("GLOBAL I", 329.37, 0.0, 149.0, 3), 
        Generator("GLOBAL II", 329.37, 0.0, 149.0, 3), 
        Generator("IGUATU", 464.64, 0.0, 15.0, 3), 
        Generator("JAGUARARI", 464.64, 0.0, 102.0, 3), 
        Generator("JUAZEIRO N", 464.64, 0.0, 15.0, 3), 
        Generator("MARACANAU I", 317.19, 0.0, 168.0, 3), 
        Generator("MARAMBAIA", 464.64, 0.0, 13.0, 3), 
        Generator("NAZARIA", 464.64, 0.0, 13.0, 3), 
        Generator("PAU FERRO I", 678.03, 0.0, 103.0, 3), 
        Generator("PETROLINA", 559.39, 0.0, 136.0, 3), 
        Generator("POTIGUAR", 611.57, 0.0, 53.0, 3), 
        Generator("POTIGUAR III", 611.56, 0.0, 66.0, 3), 
        Generator("TERMOBAHIA", 204.43, 0.0, 186.0, 3), 
        Generator("TERMOCABO", 325.67, 0.0, 50.0, 3), 
        Generator("TERMOMANAUS", 678.03, 0.0, 156.0, 3), 
        Generator("TERMONE", 329.2, 0.0, 171.0, 3), 
        Generator("TERMOPE", 70.16, 348.8, 533.0, 3), 
        Generator("VALE DO ACU", 287.83, 0.0, 323.0, 3), 
        Generator("NOVA OLINDA", 329.56, 0.0, 166.0, 4), 
        Generator("TOCANTINOPO", 329.56, 0.0, 166.0, 4)
    ]    
 
    num_of_res = length(reservoirs)
    num_of_gen = length(generators)

    curtailment_ratio = [0.05, 0.05, 0.1, 0.8]
    deficit_cost = [1142.8, 2465.4, 5152.46, 5845.54]
    annual_discount_rate = 1-0.12

    #exchange capacity from sytem k to l in MWmonth
    exchange_cap = [99999999.0 7379.0 1000.0 0.0 4000.0; 5625.0 99999999.0 0.0 0.0 0.0; 600.0 0.0 99999999.0 0.0 2236.0; 0.0 0.0 0.0 99999999.0 99999999.0; 3154.0 0.0 3951.0 3053.0 99999999.0]

    #exchange penalties for exchange from system k to l in %?
    exchange_pen = [0 0.001 0.001 0.001 0.0005; 0.001 0 0.001 0.001 0.0005; 0.001 0.001 0.0 0.001 0.0005; 0.001 0.001 0.001 0.0 0.0005; 0.0005 0.0005 0.0005 0.0005 0.0]

    model = SDDP.LinearPolicyGraph(
        stages = problem_params.number_of_stages,
        optimizer = Gurobi.Optimizer,
        sense = :Min,
        lower_bound = 0.0,
    )  do subproblem, t

        # Subproblem variables    
        JuMP.@variable(subproblem, level[k in 1:num_of_res], SDDP.State, lower_bound = 0.0, upper_bound = reservoirs[k].max_level, initial_value = reservoirs[k].init_level)
        JuMP.@variable(subproblem, hydro_gen[k in 1:num_of_res], lower_bound = 0.0, upper_bound = reservoirs[k].max_gen)
        JuMP.@variable(subproblem, spillage[k in 1:num_of_res], lower_bound = 0.0)
        JuMP.@variable(subproblem, inflow[k in 1:num_of_res]) # random variable
        JuMP.@variable(subproblem, gen[j in 1:num_of_gen], lower_bound = generators[j].min_gen, upper_bound = generators[j].max_gen)
        JuMP.@variable(subproblem, exchange[k in 1:num_of_sys, l in 1:num_of_sys], lower_bound = 0.0, upper_bound = exchange_cap[k,l])
        JuMP.@variable(subproblem, deficit[k in 1:num_of_sys])

        # Load curtailment modeling
        JuMP.@variable(subproblem, deficit_part[k in 1:num_of_sys, i=1:4], lower_bound = 0.0, upper_bound = curtailment_ratio[i] * demand[t,Symbol(k)])        
        JuMP.@constraint(subproblem, deficit_sum[k in 1:num_of_sys], deficit[k] == sum(deficit_part[k,i] for i in 1:4))
    
        """ The deficit (load curtailment) costs are piecewise linear convex, i.e., they increase with the amount of load curtailment.
        We model this by splitting the whole deficit variable "deficit" into four parts "deficit_part" with different cost coefficients.
        Together they sum up to "deficit". Clearly, the system tries to fully allocate the deficit to those variables with the lowest cost.
        Therefore, naturally deficit_part[k,i] only takes non-negative values if deficit_part_[k,i-1] has reached its upper bound.
        The upper bounds are specified as percentages of the total load."""

        # Hydro balance
        coupling_ref = JuMP.@constraint(subproblem, hydro_balance[k in 1:num_of_res], level[k].out == level[k].in + inflow[k] - hydro_gen[k] - spillage[k])

        # Load balance
        JuMP.@constraint(subproblem, load_balance[k in 1:num_of_sys], sum(hydro_gen[l] for l in 1:num_of_res if reservoirs[l].system == k) + sum(gen[j] for j in 1:num_of_gen if generators[j].system == k) + deficit[k] + sum(exchange[l,k] - exchange[k,l] for l in 1:num_of_sys) == demand[t,Symbol(k)])

        # Objective function
        SDDP.@stageobjective(subproblem, (annual_discount_rate)^(t-1) * sum(sum(generators[j].cost * gen[j] for j in 1:num_of_gen if generators[j].system == k) + sum(deficit_cost[i] * deficit_part[k,i] for i in 1:4) for k in 1:num_of_sys))
        #SDDP.@stageobjective(subproblem, (annual_discount_rate)^(t-1) * sum(sum(generators[j].cost * gen[j] for j in 1:num_of_gen if generators[j].system == k) + sum(deficit_cost[i] * deficit_part[k,i] for i in 1:4) + sum(exchange_pen[k,l] * exchange[k,l] for l in 1:num_of_sys) for k in 1:num_of_sys))

        # Parameterize inflow and demand
        if t == 1
            realizations = [[0.0, 0.0, 0.0, 0.0]]
        else
            realizations = ar_process.parameters[t].eta
        end

        # Store coupling constraint reference to access dual multipliers later
        if t != 1
            coupling_refs = subproblem.ext[:coupling_constraints] = Vector{JuMP.ConstraintRef}(undef, ar_process.parameters[t].dimension)
            for i in eachindex(coupling_refs)
                coupling_refs[i] = coupling_ref[i]
            end
        end

        SDDP.parameterize(subproblem, realizations) do ω
            JuMP.fix(inflow[1], ω[1])
            JuMP.fix(inflow[2], ω[2])
            JuMP.fix(inflow[3], ω[3])
            JuMP.fix(inflow[4], ω[4])
        end
    end

    return model
end


""" Reads stored model data."""
function read_model(file_name)
    f = open(file_name)
    df = CSV.read(f, DataFrames.DataFrame, header=false, delim=";")
    DataFrames.rename!(df, ["Month", "Lag_order", "Intercept", "Coefficients", "Psi", "Sigma"])    
    close(f)
    return df
end

""" Read stored realization data."""
function read_realization_data()
    f = open("AutoregressivePreparation/scenarios_nonlinear.txt")
    df = CSV.read(f, DataFrames.DataFrame, header=false, delim=";")
    DataFrames.rename!(df, ["Stage", "Realization_number", "Probability", "Realization_SE", "Realization_S", "Realization_NE", "Realization_N"])    
    close(f)
    return df
end

""" Get the realization data for a specific stage and system."""

function get_realization_data(eta_df::DataFrames.DataFrame, t::Int, number_of_realizations::Int)
    realizations = Tuple{Float64, Float64, Float64, Float64}[]

    for i in 1:number_of_realizations
        row = DataFramesMeta.@rsubset(eta_df, :Stage == t, :Realization_number == i)
        @assert DataFrames.nrow(row) == 1
        push!(realizations, (row[1, "Realization_SE"], row[1, "Realization_S"], row[1, "Realization_NE"], row[1, "Realization_N"]))
    end

    return realizations
end

""" Read stored history data for the process."""
function read_history_data()
    f = open("AutoregressivePreparation/history_nonlinear.txt")
    df = CSV.read(f, DataFrames.DataFrame, header=false, delim=";")
    DataFrames.rename!(df, ["Stage", "History_SE", "History_S", "History_NE", "History_N"])    
    close(f)
    return df
end

function get_ar_process(number_of_stages::Int, number_of_realizations::Int)

    # AUTOREGRESSIVE PROCESS
    ###########################################################################################################
    # Main configuration
    # ---------------------------------------------------------------------------------------------------------
    # Read AR model data for all four reservoir systems
    data_SE = read_model("AutoregressivePreparation/model_SE.txt")
    data_S = read_model("AutoregressivePreparation/model_S.txt")
    data_NE = read_model("AutoregressivePreparation/model_NE.txt")
    data_N = read_model("AutoregressivePreparation/model_N.txt")
    data = [data_SE, data_S, data_NE, data_N]
    dim = 4 # number of hydro reservoirs

    # Read realization data
    eta_df = read_realization_data()

    # Get max lag order (which is used as constant lag order for the process)
    lag_order = 0
    for df in data
        for month in 1:12
            current_lag_order = df[month, "Lag_order"]
            if current_lag_order > lag_order
                lag_order = current_lag_order
            end
        end
    end

    # Process history
    # ---------------------------------------------------------------------------------------------------------
    # define also ξ from -11 to 1
    ar_history = Dict{Int64,Any}()
    
    # Read history data and store in AR history
    history_data = read_history_data()
    for t in -11:1
        row = t+12
        ar_history[t] = [history_data[row,"History_SE"], history_data[row,"History_S"], history_data[row,"History_NE"], history_data[row,"History_N"]]
    end

    # Process definition
    # ---------------------------------------------------------------------------------------------------------   
    ar_parameters = Dict{Int64, LogLinearSDDP.AutoregressiveProcessStage}()
    for t in 2:number_of_stages
        # Get month to stage
        month = mod(t, 12) > 0 ? mod(t,12) : 12

        intercept = Float64[]
        coefficients = zeros(dim, dim, lag_order)
        psi = Float64[]
        eta_data = Vector{Vector{Float64}}(undef, dim)

        for ℓ in 1:4
            # Get model data
            df = data[ℓ]  

            # Get intercept
            push!(intercept, df[month, "Intercept"])

            # Get coefficients
            current_coefficients = df[month, "Coefficients"]
            current_coefficients = strip(current_coefficients, ']')
            current_coefficients = strip(current_coefficients, '[')
            current_coefficients = split(current_coefficients, ",")
            for k in eachindex(current_coefficients)
                coefficient = current_coefficients[k]
                coefficients[ℓ, ℓ, k] = parse(Float64, coefficient)
            end

            # Get psi
            push!(psi, df[month, "Psi"])
        end

        # Get eta data        
        eta = get_realization_data(eta_df, t, number_of_realizations)

        ar_parameters[t] = LogLinearSDDP.AutoregressiveProcessStage(dim, intercept, coefficients, eta, psi = psi)
    end
    
    # All stages
    ar_process = LogLinearSDDP.AutoregressiveProcess(lag_order, ar_parameters, ar_history)

    return ar_process
end


function model_and_train()

    # MAIN MODEL AND RUN PARAMETERS    
    ###########################################################################################################
    number_of_stages = 20 #120
    number_of_realizations = 100 #100

    applied_solver = LogLinearSDDP.AppliedSolver()
    problem_params = LogLinearSDDP.ProblemParams(number_of_stages, number_of_realizations)
    algo_params = LogLinearSDDP.AlgoParams(stopping_rules = [SDDP.IterationLimit(50)], seed = 11111)
  
    # CREATE AND RUN MODEL
    ###########################################################################################################
    ar_process = get_ar_process(number_of_stages, number_of_realizations)
    model = model_definition(ar_process, problem_params, algo_params)
<<<<<<< HEAD
       
=======
    
>>>>>>> bf63346c
    Random.seed!(algo_params.seed)

    # Train model
    LogLinearSDDP.train_loglinear(model, algo_params, problem_params, applied_solver, ar_process)

    # Simulate model
    # TODO

    return
end

model_and_train()<|MERGE_RESOLUTION|>--- conflicted
+++ resolved
@@ -368,16 +368,13 @@
     applied_solver = LogLinearSDDP.AppliedSolver()
     problem_params = LogLinearSDDP.ProblemParams(number_of_stages, number_of_realizations)
     algo_params = LogLinearSDDP.AlgoParams(stopping_rules = [SDDP.IterationLimit(50)], seed = 11111)
+    algo_params = LogLinearSDDP.AlgoParams(stopping_rules = [SDDP.IterationLimit(50)], seed = 11111)
   
     # CREATE AND RUN MODEL
     ###########################################################################################################
     ar_process = get_ar_process(number_of_stages, number_of_realizations)
     model = model_definition(ar_process, problem_params, algo_params)
-<<<<<<< HEAD
-       
-=======
-    
->>>>>>> bf63346c
+    
     Random.seed!(algo_params.seed)
 
     # Train model
